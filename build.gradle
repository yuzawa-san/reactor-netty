/*
 * Copyright (c) 2011-2023 VMware, Inc. or its affiliates, All Rights Reserved.
 *
 * Licensed under the Apache License, Version 2.0 (the "License");
 * you may not use this file except in compliance with the License.
 * You may obtain a copy of the License at
 *
 *   https://www.apache.org/licenses/LICENSE-2.0
 *
 * Unless required by applicable law or agreed to in writing, software
 * distributed under the License is distributed on an "AS IS" BASIS,
 * WITHOUT WARRANTIES OR CONDITIONS OF ANY KIND, either express or implied.
 * See the License for the specific language governing permissions and
 * limitations under the License.
 */
import org.gradle.util.VersionNumber
import java.text.SimpleDateFormat

buildscript {
	repositories {
		mavenCentral()
		maven { url "https://plugins.gradle.org/m2/" }
		maven { url "https://repo.spring.io/plugins-release" }
	}
	dependencies {
		classpath 'org.jfrog.buildinfo:build-info-extractor-gradle:4.31.9' //applied in individual submodules
	}
}

plugins {
	id "com.diffplug.spotless" version "6.13.0"
	id 'org.asciidoctor.jvm.convert' version '3.3.2' apply false
	id 'org.asciidoctor.jvm.pdf' version '3.3.2' apply false
	id 'com.google.osdetector' version '1.7.3'
	id 'org.gradle.test-retry' version '1.5.2'
	id 'io.spring.nohttp' version '0.0.11'
	id 'com.github.johnrengelman.shadow' version '7.1.2' apply false
	//we now need version of Artifactory gradle plugin deployed on Maven Central, see above
	id 'me.champeau.gradle.japicmp' version '0.4.1' apply false
	id 'de.undercouch.download' version '5.4.0' apply false
	id 'io.spring.javadoc' version '0.0.1' apply false
	id 'io.spring.javadoc-aggregate' version '0.0.1' apply false
	id 'biz.aQute.bnd.builder' version '6.4.0' apply false
}

description = 'Reactive Streams Netty driver'

apply from: "gradle/releaser.gradle"

repositories { //needed at root for nohttp-checkstyle
	mavenCentral()
}

ext {
	if (project.hasProperty('versionBranch') && version.toString().endsWith("-SNAPSHOT")) {
		versionBranch = versionBranch.replaceAll("\"", "").trim()
		if (!versionBranch.isEmpty()) {
			realVersion = version.toString() + "-" + versionBranch
			project.version = realVersion
			println "Building special snapshot ${project.version}"
		}
	}

	versionNumber = VersionNumber.parse(version.toString())
	if (versionNumber.qualifier == null || versionNumber.qualifier.size() == 0) {
		osgiVersion = "${version}.RELEASE"
		println "$version is a release, will use $osgiVersion for bnd"
	}
	else if (versionNumber.qualifier.equalsIgnoreCase("SNAPSHOT")) {
		sdf = new SimpleDateFormat("yyyyMMddHHmm");
		sdf.setTimeZone(TimeZone.getTimeZone("UTC"));
		buildTimestamp = sdf.format(new Date())
		osgiVersion = "${versionNumber.major}.${versionNumber.minor}.${versionNumber.micro}.BUILD-$buildTimestamp"
		println "$version is a snapshot, will use $osgiVersion for bnd"
	}
	else {
		osgiVersion = "${versionNumber.major}.${versionNumber.minor}.${versionNumber.micro}.${versionNumber.qualifier}"
		println "$version is neither release nor snapshot, will use $osgiVersion for bnd"
	}

	os_suffix = ""
	if (osdetector.classifier in ["linux-x86_64"] || ["osx-x86_64"] || ["osx-aarch_64"] || ["windows-x86_64"]) {
		os_suffix = ":" + osdetector.classifier
	}

	//Metrics
	micrometerVersion = '1.10.0' //optional baseline
	micrometerTracingVersion = '1.0.0' //optional baseline
	micrometerDocsVersion = '1.0.0' //optional baseline

	contextPropagationVersion = '1.0.0' //optional baseline

<<<<<<< HEAD
	braveVersion = '5.15.1'
	zipkinSenderVersion = '2.16.3'
=======
	braveVersion = '5.16.0'
>>>>>>> 8ac6e251

	jsr305Version = '3.0.2'

	// Logging
	slf4jVersion = '1.7.36'
	logbackVersion = '1.2.12'

	// Netty
	nettyDefaultVersion = '4.1.92.Final'
	if (!project.hasProperty("forceNettyVersion")) {
		nettyVersion = nettyDefaultVersion
	}
	else {
		nettyVersion = forceNettyVersion
		println "Netty version defined from command line: ${forceNettyVersion}"
	}
	nettyIoUringVersion = '0.0.21.Final'
	nettyQuicVersion = '0.0.40.Final'

	// Testing
	jacksonDatabindVersion = '2.15.0'
	testAddonVersion = reactorCoreVersion
	assertJVersion = '3.24.2'
	awaitilityVersion = '4.2.0'
	hoverflyJavaVersion = '0.14.4'
	tomcatVersion = '9.0.75'
	boringSslVersion = '2.0.61.Final'
	junitVersion = '5.9.3'
	junitPlatformLauncherVersion = '1.9.3'
	mockitoVersion = '4.11.0'
	blockHoundVersion = '1.0.8.RELEASE'
	reflectionsVersion = '0.10.2'

	javadocLinks = ["https://docs.oracle.com/javase/8/docs/api/",
					// Use Reactive Streams 1.0.3 version for javadoc generation
					// With Reactive Streams 1.0.4 version there is
					// javadoc: warning - Error fetching URL: https://www.reactive-streams.org/reactive-streams-1.0.4-javadoc/
					"https://www.reactive-streams.org/reactive-streams-1.0.3-javadoc/",
					"https://projectreactor.io/docs/core/release/api/",
					"https://netty.io/4.1/api/",
					"https://projectreactor.io/docs/netty/release/api/",] as String[]
}

nohttp {
	source.exclude "docs/asciidoc/highlight/**"
	source.exclude "**/build/**"
}

spotless {
	if (project.hasProperty("spotlessFrom")) {
		if (project.spotlessFrom == "ALL") {
			println "[Spotless] Ratchet deactivated"
		}
		else {
			println "[Spotless] Ratchet from $project.spotlessFrom"
			ratchetFrom project.spotlessFrom
		}
	}
	else if (System.getenv ()["GITHUB_ACTION"] != null) {
		println "[Spotless] GitHub Action detected without explicit branch, not enforcing check"
		enforceCheck false
	}
	else {
		String spotlessBranch = "origin/main"
		println "[Spotless] Local run detected, ratchet from $spotlessBranch"
		ratchetFrom spotlessBranch
	}
	java {
		target '**/*.java'
		licenseHeaderFile('codequality/spotless/licenseSlashstarStyle.txt')
	}
	format 'gradle', {
		target '**/*.gradle'
		// find start of gradle files by looking for either `import`, `apply`
		// or start of blocks like `javadoc{` or `configure(rootProject) {`...
		licenseHeaderFile('codequality/spotless/licenseSlashstarStyle.txt',
				"^\\w+(\\(\\w+\\))?\\s?\\{\$|import|apply")
	}
}

subprojects {
	group = 'io.projectreactor.netty'

	apply plugin: 'java-library'
	apply plugin: 'jacoco'
	apply plugin: 'checkstyle'
	apply plugin: 'org.gradle.test-retry'
	apply from: "${rootDir}/gradle/setup.gradle"
	apply from: "${rootDir}/gradle/javadoc.gradle"
	apply from: "${rootDir}/gradle/errorprone.gradle"


	java {
		toolchain {
			languageVersion = JavaLanguageVersion.of(8)
		}
	}

	jacoco {
		toolVersion = '0.8.7'
	}

	jacocoTestReport {
		reports {
			xml.required = true
			html.required = true
		}
	}

	checkstyle {
		configFile = file("${rootDir}/codequality/checkstyle.xml")
	}

	[compileJava, compileTestJava]*.options*.compilerArgs = ["-Xlint:varargs",
															 "-Xlint:cast",
															 "-Xlint:classfile",
															 "-Xlint:dep-ann",
															 "-Xlint:divzero",
															 "-Xlint:empty",
															 "-Xlint:finally",
															 "-Xlint:overrides",
															 "-Xlint:path",
															 "-Xlint:processing",
															 "-Xlint:static",
															 "-Xlint:try",
															 "-Xlint:deprecation",
															 "-Xlint:unchecked",
															 "-Xlint:-serial",      // intentionally disabled
															 "-Xlint:-options",     // intentionally disabled
															 "-Xlint:fallthrough",
															 "-Xlint:rawtypes"
	]

	compileTestJava.options.compilerArgs += "-parameters"
	tasks.withType(Javadoc) {
		options.addStringOption('Xdoclint:none', '-quiet')
		options.addStringOption('encoding', 'UTF-8')
	}

	[compileJava, compileTestJava]*.options*.encoding = 'UTF-8'
	sourceSets.test.resources.srcDirs = ["src/test/resources", "src/test/java"]

	configurations.all {
		exclude group: 'commons-logging', module: 'commons-logging'
	}

	project.tasks.withType(Test).all {
		// run tests with IPv4 only when IPv6 is available
		if (project.hasProperty('preferIPv4Stack')) {
			systemProperty("java.net.preferIPv4Stack", "true")
		}
		// run tests with preferring IPv6 addresses
		if (project.hasProperty('preferIPv6Addresses')) {
			systemProperty("java.net.preferIPv6Addresses", "true")
		}
		systemProperty("java.awt.headless", "true")
		systemProperty("reactor.trace.cancel", "true")
		systemProperty("reactor.trace.nocapacity", "true")
		systemProperty("testGroups", project.properties.get("testGroups"))
		systemProperty("io.netty.leakDetection.level", "paranoid")
		systemProperty("reactor.netty.pool.getPermitsSamplingRate", "0.5")
		systemProperty("reactor.netty.pool.returnPermitsSamplingRate", "0.5")
		if (project.hasProperty("forceTransport")) {
			systemProperty("forceTransport", forceTransport)
		}
		scanForTestClasses = false
		include '**/*Tests.*'
		include '**/*Test.*'
		include '**/*Spec.*'
		exclude '**/*Abstract*.*'

		useJUnitPlatform()

		retry {
			maxFailures = 10
			maxRetries = 1
		}

		testLogging {
			showExceptions true
			exceptionFormat "full"
		}

		onOutput { descriptor, event ->
			def evMsg = event.message
			if (evMsg.contains("ResourceLeakDetector")) {
				if (!evMsg.contains(" -Dio.netty.leakDetection")
						&& !evMsg.contains("DEBUG io.netty.util.ResourceLeakDetectorFactory")) {
					logger.error("ERROR: Test: " + descriptor + " produced resource leak: " + event.message)
				}
			}
		}
	}

	repositories {
		mavenCentral()
		maven { url "https://oss.sonatype.org/content/repositories/releases/" }
		maven { url 'https://repo.spring.io/milestone' }
		if (version.endsWith('-SNAPSHOT') || version.contains('-SNAPSHOT-')) { //classic or customized snapshots
			if (System.getenv()["GITHUB_ACTION"] == null) {
				mavenLocal()
			}
			else {
				println 'GitHub Action detected, avoiding use of mavenLocal()'
			}
			maven { url 'https://repo.spring.io/snapshot' }
			maven { url 'https://oss.sonatype.org/content/repositories/snapshots' }
		}
	}

	tasks.withType(GenerateModuleMetadata) {
		enabled = false
	}

	jar {
		manifest {
			attributes("Created-By": "${System.getProperty("java.version")} (${System.getProperty("java.specification.vendor")})",
					"Implementation-Title": project.name,
					"Implementation-Version": project.version)
		}
	}

	check.dependsOn jacocoTestReport
}

configurations.all {
	// check for updates every build
	resolutionStrategy.cacheChangingModulesFor 0, 'seconds'
}<|MERGE_RESOLUTION|>--- conflicted
+++ resolved
@@ -90,12 +90,8 @@
 
 	contextPropagationVersion = '1.0.0' //optional baseline
 
-<<<<<<< HEAD
-	braveVersion = '5.15.1'
+	braveVersion = '5.16.0'
 	zipkinSenderVersion = '2.16.3'
-=======
-	braveVersion = '5.16.0'
->>>>>>> 8ac6e251
 
 	jsr305Version = '3.0.2'
 
